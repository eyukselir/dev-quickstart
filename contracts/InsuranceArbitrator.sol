// SPDX-License-Identifier: AGPL-3.0-only
pragma solidity ^0.8.0;

import "@openzeppelin/contracts/token/ERC20/IERC20.sol";
import "@openzeppelin/contracts/token/ERC20/utils/SafeERC20.sol";

<<<<<<< HEAD
=======
import "@uma/core/contracts/common/implementation/AddressWhitelist.sol";
import "@uma/core/contracts/oracle/implementation/Constants.sol";
>>>>>>> 698d8b2a
import "@uma/core/contracts/oracle/interfaces/FinderInterface.sol";
import "@uma/core/contracts/oracle/interfaces/OptimisticOracleV2Interface.sol";

/**
 * @title Insurance Arbitrator Contract
 * @notice This example implementation allows insurer to issue insurance policy by depositing insured amount,
 * designating the insured beneficiary and describing insured event. At any time anyone can submit claim that the insured
 * event has occurred by posting oracle bonding. Insurance Arbitrator resolves the claim through Optimistic Oracle by
 * passing templated question with insured event description in ancillary data. If the claim is confirmed this contract
 * automatically pays out insurance coverage to the insured beneficiary. If the claim is rejected policy continues to be
 * active ready for the subsequent claim attempts.
 */
contract InsuranceArbitrator {
    using SafeERC20 for IERC20;

    /******************************************
     *  STATE VARIABLES AND DATA STRUCTURES   *
     ******************************************/

    // Stores state and parameters of insurance policy.
    struct InsurancePolicy {
        bool claimInitiated; // Claim state preventing simultaneous claim attempts.
        string insuredEvent; // Short description of insured event.
        address insuredAddress; // Beneficiary address eligible for insurance compensation.
        IERC20 currency; // Denomination token for insurance coverage.
        uint256 insuredAmount; // Amount of insurance coverage.
    }

    // Tracks raised claims on insurance policies.
    struct Claim {
        bytes32 policyId; // Claimed policy identifier.
        OptimisticOracleV2Interface optimisticOracle; // optimistic oracle instance where claims are resolved.
    }

    // References all active insurance policies by policyId.
    mapping(bytes32 => InsurancePolicy) public insurancePolicies;

    // Maps hash of initiated claims to their policyId and optimistic oracle implementation.
    // This is used in callback function to potentially pay out the beneficiary.
    mapping(bytes32 => Claim) public insuranceClaims;

    // Oracle proposal bond set to 0.1% of claimed insurance coverage.
    uint256 constant oracleBondPercentage = 1e15;

    // Optimistic oracle liveness set to 24h.
    uint256 public constant optimisticOracleLivenessTime = 3600 * 24;

    // Price identifier to use when requesting claims through Optimistic Oracle.
    bytes32 public constant priceIdentifier = "YES_OR_NO_QUERY";

    // Template for constructing ancillary data. The claim would insert insuredEvent in between when requesting
    // through Optimistic Oracle.
    string constant ancillaryDataHead = 'q:"Had the following insured event occurred as of request timestamp: ';
    string constant ancillaryDataTail = '?"';

    // Finder for UMA contracts.
    FinderInterface public finder;

    uint256 public constant MAX_EVENT_DESCRIPTION_SIZE = 300; // Insured event description should be concise.

    /****************************************
     *                EVENTS                *
     ****************************************/

    event PolicyIssued(
        bytes32 indexed policyId,
        address indexed insurer,
        string insuredEvent,
        address indexed insuredAddress,
        IERC20 currency,
        uint256 insuredAmount
    );
    event ClaimSubmitted(
        uint256 claimTimestamp,
        bytes32 indexed policyId,
        string insuredEvent,
        address indexed insuredAddress,
        IERC20 currency,
        uint256 insuredAmount
    );
    event ClaimAccepted(
        uint256 claimTimestamp,
        bytes32 indexed policyId,
        string insuredEvent,
        address indexed insuredAddress,
        IERC20 currency,
        uint256 insuredAmount
    );
    event ClaimRejected(
        uint256 claimTimestamp,
        bytes32 indexed policyId,
        string insuredEvent,
        address indexed insuredAddress,
        IERC20 currency,
        uint256 insuredAmount
    );

    /**
     * @notice Construct the InsuranceArbitrator
     * @param _finderAddress DVM finder to find other UMA ecosystem contracts.
     */
    constructor(address _finderAddress) {
        finder = FinderInterface(_finderAddress);
    }

    /******************************************
     *          INSURANCE FUNCTIONS           *
     ******************************************/

    /**
     * @notice Deposits insuredAmount from the insurer and issues insurance policy to the insured beneficiary.
     * @dev This contract must be approved to spend at least insuredAmount of currency token.
     * @param insuredEvent short description of insured event. Potential verifiers should be able to evaluate whether
     * this event had occurred as of claim time with binary yes/no answer.
     * @param insuredAddress Beneficiary address eligible for insurance compensation.
     * @param currency Denomination token for insurance coverage.
     * @param insuredAmount Amount of insurance coverage.
     * @return policyId Unique identifier of issued insurance policy.
     */
    function issueInsurance(
        string calldata insuredEvent,
        address insuredAddress,
        IERC20 currency,
        uint256 insuredAmount
    ) external returns (bytes32 policyId) {
        require(bytes(insuredEvent).length <= MAX_EVENT_DESCRIPTION_SIZE, "Event description too long");
        require(insuredAddress != address(0), "Invalid insured address");
        require(_getCollateralWhitelist().isOnWhitelist(address(currency)), "Unsupported currency");
        require(insuredAmount > 0, "Amount should be above 0");
        policyId = _getPolicyId(block.number, insuredEvent, insuredAddress, currency, insuredAmount);
        require(insurancePolicies[policyId].insuredAddress == address(0), "Policy already issued");

        InsurancePolicy storage newPolicy = insurancePolicies[policyId];
        newPolicy.insuredEvent = insuredEvent;
        newPolicy.insuredAddress = insuredAddress;
        newPolicy.currency = currency;
        newPolicy.insuredAmount = insuredAmount;

        currency.safeTransferFrom(msg.sender, address(this), insuredAmount);

        emit PolicyIssued(policyId, msg.sender, insuredEvent, insuredAddress, currency, insuredAmount);
    }

    /**
     * @notice Anyone can submit insurance claim posting oracle bonding. Only one simultaneous claim per insurance
     * policy is allowed.
     * @dev This contract must be approved to spend at least (insuredAmount * oracleBondPercentage + finalFee) of
     * currency token. This call requests and proposes that insuredEvent had ocured through Optimistic Oracle.
     * @param policyId Identifier of claimed insurance policy.
     */
    function submitClaim(bytes32 policyId) external {
        InsurancePolicy storage claimedPolicy = insurancePolicies[policyId];
        require(claimedPolicy.insuredAddress != address(0), "Insurance not issued");
        require(!claimedPolicy.claimInitiated, "Claim already initiated");

        claimedPolicy.claimInitiated = true;
        uint256 timestamp = block.timestamp;
        string memory insuredEvent = claimedPolicy.insuredEvent;
        bytes memory ancillaryData = abi.encodePacked(ancillaryDataHead, insuredEvent, ancillaryDataTail);
        bytes32 claimId = _getClaimId(timestamp, ancillaryData);
        Claim storage newClaim = insuranceClaims[claimId];
        newClaim.policyId = policyId;
        OptimisticOracleV2Interface optimisticOracle = _getOptimisticOracle();
        newClaim.optimisticOracle = optimisticOracle;

        // Initiate price request at Optimistic Oracle.
        IERC20 currency = claimedPolicy.currency;
        optimisticOracle.requestPrice(priceIdentifier, timestamp, ancillaryData, currency, 0);

        // Configure price request parameters.
        uint256 insuredAmount = claimedPolicy.insuredAmount;
        uint256 proposerBond = (insuredAmount * oracleBondPercentage) / 1e18;
        uint256 totalBond = optimisticOracle.setBond(priceIdentifier, timestamp, ancillaryData, proposerBond);
        optimisticOracle.setCustomLiveness(priceIdentifier, timestamp, ancillaryData, optimisticOracleLivenessTime);
        optimisticOracle.setCallbacks(priceIdentifier, timestamp, ancillaryData, false, false, true);

        // Propose canonical value representing "True"; i.e. the insurance claim is valid.
        currency.safeTransferFrom(msg.sender, address(this), totalBond);
        currency.safeApprove(address(optimisticOracle), totalBond);
        optimisticOracle.proposePriceFor(
            msg.sender,
            address(this),
            priceIdentifier,
            timestamp,
            ancillaryData,
            int256(1e18)
        );

        emit ClaimSubmitted(timestamp, policyId, insuredEvent, claimedPolicy.insuredAddress, currency, insuredAmount);
    }

    /******************************************
     *           CALLBACK FUNCTIONS           *
     ******************************************/

    /**
     * @notice Callback function called by the Optimistic Oracle when the claim is settled. If the claim is confirmed
     * this pays out insurance coverage to the insured beneficiary and deletes the insurance policy. If the claim is
     * rejected policy claim state is reset so that it is ready for the subsequent claim attempts.
     * @param identifier Price identifier being requested.
     * @param timestamp Timestamp of the price being requested.
     * @param ancillaryData Ancillary data of the price being requested.
     * @param price Price that was resolved by the escalation process.
     */
    function priceSettled(
        bytes32 identifier,
        uint256 timestamp,
        bytes memory ancillaryData,
        int256 price
<<<<<<< HEAD
    ) external {
        bytes32 claimId = _getClaimId(timestamp, ancillaryData);
        require(address(insuranceClaims[claimId].optimisticOracle) == msg.sender, "Unauthorized callback");

        // Claim can be settled only once, thus should be deleted.
        bytes32 policyId = insuranceClaims[claimId].policyId;
        InsurancePolicy storage claimedPolicy = insurancePolicies[policyId];
        string memory insuredEvent = claimedPolicy.insuredEvent;
        delete insuranceClaims[claimId];

        address insuredAddress = claimedPolicy.insuredAddress;
        IERC20 currency = claimedPolicy.currency;
        uint256 insuredAmount = claimedPolicy.insuredAmount;

        // Deletes insurance policy and transfers claim amount if the claim was confirmed.
        if (price == 1e18) {
            delete insurancePolicies[policyId];
            currency.safeTransfer(insuredAddress, insuredAmount);

            emit ClaimAccepted(timestamp, policyId, insuredEvent, insuredAddress, currency, insuredAmount);
            // Otherwise just reset the flag so that repeated claims can be made.
        } else {
            claimedPolicy.claimInitiated = false;

            emit ClaimRejected(timestamp, policyId, insuredEvent, insuredAddress, currency, insuredAmount);
        }
    }
=======
    ) external {}
>>>>>>> 698d8b2a

    /******************************************
     *           INTERNAL FUNCTIONS           *
     ******************************************/

<<<<<<< HEAD
    function _getClaimId(uint256 timestamp, bytes memory ancillaryData) internal pure returns (bytes32) {
        return keccak256(abi.encode(timestamp, ancillaryData));
    }
=======
    function _getCollateralWhitelist() internal view returns (AddressWhitelist) {
        return AddressWhitelist(finder.getImplementationAddress(OracleInterfaces.CollateralWhitelist));
    }

    function _getPolicyId(
        uint256 blockNumber,
        string memory insuredEvent,
        address insuredAddress,
        IERC20 currency,
        uint256 insuredAmount
    ) internal pure returns (bytes32) {
        return keccak256(abi.encode(blockNumber, insuredEvent, insuredAddress, currency, insuredAmount));

    function _getClaimId(uint256 timestamp, bytes memory ancillaryData) internal pure returns (bytes32) {
        return keccak256(abi.encode(timestamp, ancillaryData));
    }

    function _getOptimisticOracle() internal view returns (OptimisticOracleV2Interface) {
        return OptimisticOracleV2Interface(finder.getImplementationAddress(OracleInterfaces.OptimisticOracleV2));
    }
>>>>>>> 698d8b2a
}<|MERGE_RESOLUTION|>--- conflicted
+++ resolved
@@ -4,11 +4,8 @@
 import "@openzeppelin/contracts/token/ERC20/IERC20.sol";
 import "@openzeppelin/contracts/token/ERC20/utils/SafeERC20.sol";
 
-<<<<<<< HEAD
-=======
 import "@uma/core/contracts/common/implementation/AddressWhitelist.sol";
 import "@uma/core/contracts/oracle/implementation/Constants.sol";
->>>>>>> 698d8b2a
 import "@uma/core/contracts/oracle/interfaces/FinderInterface.sol";
 import "@uma/core/contracts/oracle/interfaces/OptimisticOracleV2Interface.sol";
 
@@ -218,7 +215,6 @@
         uint256 timestamp,
         bytes memory ancillaryData,
         int256 price
-<<<<<<< HEAD
     ) external {
         bytes32 claimId = _getClaimId(timestamp, ancillaryData);
         require(address(insuranceClaims[claimId].optimisticOracle) == msg.sender, "Unauthorized callback");
@@ -246,19 +242,11 @@
             emit ClaimRejected(timestamp, policyId, insuredEvent, insuredAddress, currency, insuredAmount);
         }
     }
-=======
-    ) external {}
->>>>>>> 698d8b2a
 
     /******************************************
      *           INTERNAL FUNCTIONS           *
      ******************************************/
 
-<<<<<<< HEAD
-    function _getClaimId(uint256 timestamp, bytes memory ancillaryData) internal pure returns (bytes32) {
-        return keccak256(abi.encode(timestamp, ancillaryData));
-    }
-=======
     function _getCollateralWhitelist() internal view returns (AddressWhitelist) {
         return AddressWhitelist(finder.getImplementationAddress(OracleInterfaces.CollateralWhitelist));
     }
@@ -279,5 +267,4 @@
     function _getOptimisticOracle() internal view returns (OptimisticOracleV2Interface) {
         return OptimisticOracleV2Interface(finder.getImplementationAddress(OracleInterfaces.OptimisticOracleV2));
     }
->>>>>>> 698d8b2a
 }